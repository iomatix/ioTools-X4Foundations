--- conflicted
+++ resolved
@@ -28,13 +28,9 @@
 
 #### 2025-02
 
-<<<<<<< HEAD
-> Latest [**Stable** Release available is 1.0.1](https://github.com/iomatix/ioTools-X4Foundations/releases/tag/1.0.1)
-=======
 > [!note]
 >
-> Latest Release available is 1.0.1
->>>>>>> e9e68bb6
+> Latest [**Stable** Release available is 1.0.1](https://github.com/iomatix/ioTools-X4Foundations/releases/tag/1.0.1)
 >
 > 1.2.1 is WIP
 >
